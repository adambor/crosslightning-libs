--- conflicted
+++ resolved
@@ -1,10 +1,6 @@
 {
   "name": "crosslightning-intermediary",
-<<<<<<< HEAD
   "version": "9.2.0",
-=======
-  "version": "9.1.13",
->>>>>>> 26cca776
   "description": "Main functionality implementation for intermediary node, easily extensible to any chain",
   "main": "./dist/index.js",
   "types:": "./dist/index.d.ts",
