{
  "name": "crosslightning-evm",
<<<<<<< HEAD
  "version": "3.2.2",
=======
  "version": "4.0.6",
>>>>>>> d096bf1f
  "description": "EVM specific base implementation",
  "main": "./dist/index.js",
  "types:": "./dist/index.d.ts",
  "scripts": {
    "test": "echo \"Error: no test specified\" && exit 1"
  },
  "files": [
    "/dist",
    "/src"
  ],
  "keywords": [
    "Solana",
    "Bitcoin",
    "Cross-chain",
    "Cryptocurrency",
    "Bridge",
    "Trustless"
  ],
  "author": "adambor",
  "license": "ISC",
  "dependencies": {
    "@types/node": "^18.15.11",
    "bn.js": "^5.2.1",
    "crosslightning-base": "^4.0.6",
    "ethers": "^5.7.2",
    "typescript": "^4.9.5"
  }
}<|MERGE_RESOLUTION|>--- conflicted
+++ resolved
@@ -1,10 +1,6 @@
 {
   "name": "crosslightning-evm",
-<<<<<<< HEAD
-  "version": "3.2.2",
-=======
   "version": "4.0.6",
->>>>>>> d096bf1f
   "description": "EVM specific base implementation",
   "main": "./dist/index.js",
   "types:": "./dist/index.d.ts",
